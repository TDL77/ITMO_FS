--- conflicted
+++ resolved
@@ -8,7 +8,6 @@
     executor: python/default
     steps:
       - checkout
-<<<<<<< HEAD
 
       # Download and cache dependencies
       - restore_cache:
@@ -50,16 +49,7 @@
             pip install pytest
             pip install pytest-filedata
             python -m pytest
-=======
-      - python/load-cache
-      - python/install-deps
-      - python/save-cache
-      - run:
-          command: ./manage.py test
-          name: Test
->>>>>>> 781b1962
 
-workflows:
-  main:
-    jobs:
-      - build-and-test+      - store_artifacts:
+          path: test-reports
+          destination: test-reports