--- conflicted
+++ resolved
@@ -5,7 +5,6 @@
 
 
 class BestSum(BaseTransformer):
-<<<<<<< HEAD
     """
         Best weighted sum ensemble. The ensemble fits the input models and
         computes the feature scores as the weighted sum of the models' feature
@@ -54,11 +53,6 @@
     """
     def __init__(self, models, cutting_rule, weight_func, metric='f1_micro',
             cv=3):
-=======
-    def __init__(self, models, cutting_rule):
-        if len(models) == 0:
-            raise ValueError("No models are set")
->>>>>>> 7341a926
         self.models = models
         self.cutting_rule = cutting_rule
         self.weight_func = weight_func
@@ -86,28 +80,12 @@
             perf = cross_val_score(_model, X, y, cv=self.cv,
                 scoring=self.metric).mean()
             return weights * perf
+          
+        if len(self.models) == 0:
+            raise ValueError("No models are set")
 
-<<<<<<< HEAD
         model_scores = np.vectorize(lambda model: __get_weights(model),
             signature='()->(1)')(self.models)
         self.feature_scores_ = model_scores.sum(axis=0)
         self.selected_features_ = apply_cr(self.cutting_rule)(
-            self.feature_scores_)
-=======
-    def _fit(self, X, y, **kwargs):
-        feature_names = generate_features(X)
-        self.features = dict(zip(feature_names, np.zeros(len(feature_names))))
-        for model in self.models:
-            model.fit(X,y)
-            for i, k in enumerate(model.selected_features_):
-                self.features[k] += ((model.best_score_ - self.features[k]) /
-                                     (i + 1))
-        self.selected_features_ = apply_cr(self.cutting_rule)(self.features)
-
-    # def predict(self, X):
-    #    n = len(self.models)
-    #    result = np.zeros((X.shape[0], n))
-    #    for i, model in enumerate(self.models):
-    #        result[:, i] = model.predict(X[:, self.selected_features_])
-    #    return np.array([1 if i else 0 for i in result.sum(axis=1) / n > 0.5])
->>>>>>> 7341a926
+            self.feature_scores_)