--- conflicted
+++ resolved
@@ -1,25 +1,23 @@
 import random
 import numpy as np
 
+def best_goes_first_fusion(filter_results, k):
+    """
+        Fusion function mixes filter results according feature appearance in
+        range of each filter. Selects first k of them.
 
-def best_goes_first_fusion(filter_results, k):
-<<<<<<< HEAD
-    result = np.array([], dtype='int')
-=======
-    """
-        Fusion function mixes filter results according feature appearance in range
-        of each filter. Selects first k of them.
         Parameters
         ----------
-        filter_results : list of tuples
-        k : int,
+        filter_results : array-like, shape (n_filters, n_features)
+            Feature ranking for all filters.
+        k : int
+            Amount of features to select.
 
         Returns
         -------
-        list of selected features
+        array-like, shape (k) : selected features
     """
-    result = []
->>>>>>> 7341a926
+    result = np.array([], dtype='int')
     place = 0
     while len(result) < k:
         placed_features = np.setdiff1d(filter_results[:, place], result)
@@ -30,31 +28,22 @@
 
 
 def borda_fusion(filter_results, k):
-<<<<<<< HEAD
+    """
+        Fusion function according to borda function
+
+        Parameters
+        ----------
+        filter_results : array-like, shape (n_filters, n_features)
+            Feature ranking for all filters.
+        k : int
+            Amount of features to select.
+
+        Returns
+        -------
+        array-like, shape (k) : selected features
+    """
     n_features = filter_results.shape[1]
     scores = np.zeros(n_features)
     for f in filter_results:
         scores[f] += np.arange(1, n_features + 1)
-    return np.argsort(scores)[:k]
-=======
-    """
-        Fusion function according to borda function
-        Parameters
-        ----------
-        filter_results : list of tuples
-        k : int,
-
-        Returns
-        -------
-        list of selected features
-        """
-    filter_results = [
-        {r[0]: p for r, p in zip(result, range(1, len(result) + 1))} for result
-        in filter_results]
-    result = filter_results[0]
-    for filter_ in filter_results[1:]:
-        for key in filter_.keys():
-            result[key] += filter_[key]
-    return list(dict(
-        sorted(result.items(), key=lambda kv: kv[1], reverse=True)).keys())[:k]
->>>>>>> 7341a926
+    return np.argsort(scores)[:k]